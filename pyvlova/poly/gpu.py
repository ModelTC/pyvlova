--- conflicted
+++ resolved
@@ -81,17 +81,11 @@
     else:
         band.tile(*real_tile_size)
 
-<<<<<<< HEAD
-    band.insert_before(MarkNode('bind=blockIdx'))
-    child = band.child
-    child.insert_before(MarkNode('bind=threadIdx'))
-=======
         band.insert_before(MarkNode('bind=blockIdx'))
         child = band.child
         child.insert_before(MarkNode('bind=threadIdx'))
         kernel = child.child
         kernel.insert_before(MarkNode('clear(bind)'))
->>>>>>> f967b1d7
 
 
 class BlockTensorUsage(Tensor):
