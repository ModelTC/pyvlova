# Copyright 2020 Jiang Shenghu
# SPDX-License-Identifier: Apache-2.0
from .utils import filter_contains, slugify, sizeof
from .mode import Mode
from .isl import get_unnamed_tuples, get_named_tuples, \
    structure_named_fixed_box, structure_unnamed_fixed_box, \
    map_out_constant_dim, transitive_closure
from .tir import tir_imm, tir_store, tir_load, tir_cuda_shared_sync, \
    tir_thread_extent_attr
from .autotune import load_best
from .sympy2isl import parse_sympy_to_isl_repr, constraints_to_isl_repr, \
    ISLReprPrinter


def __get_cuda_settings():
    try:
        import tvm
<<<<<<< HEAD
        ctx = tvm.cuda()
        return {
            'max_threads': ctx.max_threads_per_block,
            'max_shared_memory': ctx.max_shared_memory_per_block,
        }
    except tvm.TVMError:
=======
        device = tvm.gpu()
        return {
            'max_threads': device.max_threads_per_block,
            'max_shared_memory': device.max_shared_memory_per_block,
        }
    except:
        # TODO: catch specified exceptions
>>>>>>> 9112e9d4
        return {}


cuda_settings = __get_cuda_settings()<|MERGE_RESOLUTION|>--- conflicted
+++ resolved
@@ -15,22 +15,12 @@
 def __get_cuda_settings():
     try:
         import tvm
-<<<<<<< HEAD
         ctx = tvm.cuda()
         return {
             'max_threads': ctx.max_threads_per_block,
             'max_shared_memory': ctx.max_shared_memory_per_block,
         }
     except tvm.TVMError:
-=======
-        device = tvm.gpu()
-        return {
-            'max_threads': device.max_threads_per_block,
-            'max_shared_memory': device.max_shared_memory_per_block,
-        }
-    except:
-        # TODO: catch specified exceptions
->>>>>>> 9112e9d4
         return {}
 
 
